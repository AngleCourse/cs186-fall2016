--- conflicted
+++ resolved
@@ -3,46 +3,6 @@
   xmlns:xsi="http://www.w3.org/2001/XMLSchema-instance"
   xsi:schemaLocation="http://maven.apache.org/POM/4.0.0 http://maven.apache.org/xsd/maven-4.0.0.xsd">
   <modelVersion>4.0.0</modelVersion>
-
-<<<<<<< HEAD
-    <groupId>edu.berkeley.cs186</groupId>
-    <artifactId>database</artifactId>
-    <version>1.0-SNAPSHOT</version>
-    <dependencies>
-      <dependency>
-          <groupId>junit</groupId>
-          <artifactId>junit</artifactId>
-          <version>4.12</version>
-          <scope>test</scope>
-      </dependency> 
-    </dependencies>
-    <build>
-      <plugins>
-        <plugin>
-          <groupId>org.apache.maven.plugins</groupId>
-          <artifactId>maven-compiler-plugin</artifactId>
-          <version>3.2</version>
-          <configuration>
-            <compilerArgs>
-                <arg>-g</arg>
-            </compilerArgs>
-          </configuration>
-        </plugin>
-
-        <plugin>
-          <groupId>org.apache.maven.plugins</groupId>
-          <artifactId>maven-surefire-plugin</artifactId>
-          <version>2.5</version>
-          <configuration>
-            <excludes>
-              <exclude>**/TestUtils.java</exclude>
-              <exclude>**/TestSourceOperator.java</exclude>
-            </excludes>
-            <useFile>false</useFile>
-            <argLine>-Xms512m -Xmx512m </argLine> <!--ADD TEST JVM ARGS HERE i.e '-Xms8m -Xmx8m' to limit memory to 8m -->
-          </configuration>
-        </plugin>
-=======
   <groupId>edu.berkeley.cs186</groupId>
   <artifactId>database</artifactId>
   <version>1.0-SNAPSHOT</version>
@@ -82,7 +42,6 @@
           <encoding>UTF-8</encoding>
         </configuration>
       </plugin>
->>>>>>> a6fb190f
     </plugins>
   </build>
 
