--- conflicted
+++ resolved
@@ -33,25 +33,15 @@
 
   private static AtomicInteger pACounter = new AtomicInteger(0);
   private static LRUCache<Long, Page> pageLRU = new LRUCache<Long, Page>(cacheSize);
-<<<<<<< HEAD
   //Cache statis
   private static AtomicLong numIOs = new AtomicLong(0); 
   private static AtomicLong cacheMisses = new AtomicLong(0); 
-=======
-  private static AtomicLong numIOs = new AtomicLong(0);
-  private static AtomicLong cacheMisses = new AtomicLong(0);
->>>>>>> a6fb190f
 
   private Page masterPage;
   private FileChannel fc;
   private int numPages;
   private int allocID;
-<<<<<<< HEAD
   private boolean durable; //Whether we can flush the in memory page to disk or not
-=======
-  private boolean durable;
-
->>>>>>> a6fb190f
   /**
    * Creates a new PageAllocator that writes its bytes into a file named fName.
    * If wipe is true, the data in the page is completely removed.
